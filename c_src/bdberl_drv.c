--- conflicted
+++ resolved
@@ -607,12 +607,6 @@
         bdberl_tpool_run(d->async_pool, &do_async_txnop, d, 0, &d->async_job);
 
         // Outbuf is <<Rc:32>>
-<<<<<<< HEAD
-=======
-        int rc = G_DB_ENV->txn_begin(G_DB_ENV, 0, &(d->txn), flags);
-
-        send_rc(d->port, d->port_owner, rc);
->>>>>>> 58b870d1
         RETURN_INT(0, outbuf);
     }
     case CMD_TXN_COMMIT:
