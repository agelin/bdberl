--- conflicted
+++ resolved
@@ -37,20 +37,10 @@
   run_tests "test", "+A10"
 end
 
-<<<<<<< HEAD
 task :int_test do
   run_tests "int_test", "+A10"
 end
 
-# task :compile_perf_tests do
-#   do_compile_tests("perftest")
-# end
-# 
-# desc "Run performance tests"
-# task :perftest => [:compile, :compile_perf_tests] do
-#   run_tests "perftest", "+A10"
-# end
-=======
 task :package => [:compile] do
   app = File.basename(APP, ".app")
   vsn = erl_app_version(app)
@@ -63,5 +53,4 @@
   Dir.mkdir "#{target_dir}/priv/bin"
   cp_r Dir.glob('c_src/system/bin/*'), "#{target_dir}/priv/bin"
   puts "Packaged to #{target_dir}"
-end
->>>>>>> f9b3354c
+end