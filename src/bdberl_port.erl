%% -------------------------------------------------------------------
%%
%% bdberl: Port Interface
%% Copyright (c) 2008 The Hive.  All rights reserved.
%%
%% -------------------------------------------------------------------
-module(bdberl_port).

-export([new/0,
         open_database/3, open_database/4,
         close_database/2,
         txn_begin/1, txn_commit/1, txn_abort/1,
         put/4, put/5,
         get/3]).

-define(CMD_NONE,       0).
-define(CMD_OPEN_DB,    1).
-define(CMD_CLOSE_DB,   2).
-define(CMD_TXN_BEGIN,  3).
-define(CMD_TXN_COMMIT, 4).
-define(CMD_TXN_ABORT,  5).
-define(CMD_GET,        6).
-define(CMD_PUT,        7).
-define(CMD_PUT_ATOMIC, 8).

-define(DB_TYPE_BTREE, 1).
-define(DB_TYPE_HASH,  2).

%% DB API flags
-define(DB_AGGRESSIVE,               16#00000001).
-define(DB_ARCH_ABS,                 16#00000001).
-define(DB_ARCH_DATA,                16#00000002).
-define(DB_ARCH_LOG,                 16#00000004).
-define(DB_ARCH_REMOVE,              16#00000008).
-define(DB_AUTO_COMMIT,              16#00000100).
-define(DB_CDB_ALLDB,                16#00000004).
-define(DB_CHKSUM,                   16#00000004).
-define(DB_CKP_INTERNAL,             16#00000002).
-define(DB_CREATE,                   16#00000001).
-define(DB_CXX_NO_EXCEPTIONS,        16#00000002).
-define(DB_DIRECT,                   16#00000002).
-define(DB_DIRECT_DB,                16#00000040).
-define(DB_DSYNC_DB,                 16#00000080).
-define(DB_DUP,                      16#00000008).
-define(DB_DUPSORT,                  16#00000002).
-define(DB_DURABLE_UNKNOWN,          16#00000020).
-define(DB_ENCRYPT,                  16#00000001).
-define(DB_ENCRYPT_AES,              16#00000001).
-define(DB_EXCL,                     16#00000400).
-define(DB_EXTENT,                   16#00000004).
-define(DB_FAST_STAT,                16#00000001).
-define(DB_FCNTL_LOCKING,            16#00001000).
-define(DB_FLUSH,                    16#00000001).
-define(DB_FORCE,                    16#00000001).
-define(DB_FOREIGN_ABORT,            16#00000001).
-define(DB_FOREIGN_CASCADE,          16#00000002).
-define(DB_FOREIGN_NULLIFY,          16#00000004).
-define(DB_FREELIST_ONLY,            16#00000001).
-define(DB_FREE_SPACE,               16#00000002).
-define(DB_IGNORE_LEASE,             16#00001000).
-define(DB_IMMUTABLE_KEY,            16#00000002).
-define(DB_INIT_CDB,                 16#00000020).
-define(DB_INIT_LOCK,                16#00000040).
-define(DB_INIT_LOG,                 16#00000080).
-define(DB_INIT_MPOOL,               16#00000100).
-define(DB_INIT_REP,                 16#00000200).
-define(DB_INIT_TXN,                 16#00000400).
-define(DB_INORDER,                  16#00000010).
-define(DB_JOIN_NOSORT,              16#00000001).
-define(DB_LOCKDOWN,                 16#00000800).
-define(DB_LOCK_NOWAIT,              16#00000001).
-define(DB_LOCK_RECORD,              16#00000002).
-define(DB_LOCK_SET_TIMEOUT,         16#00000004).
-define(DB_LOCK_SWITCH,              16#00000008).
-define(DB_LOCK_UPGRADE,             16#00000010).
-define(DB_LOG_AUTO_REMOVE,          16#00000004).
-define(DB_LOG_CHKPNT,               16#00000002).
-define(DB_LOG_COMMIT,               16#00000004).
-define(DB_LOG_DIRECT,               16#00000001).
-define(DB_LOG_DSYNC,                16#00000002).
-define(DB_LOG_IN_MEMORY,            16#00000008).
-define(DB_LOG_NOCOPY,               16#00000008).
-define(DB_LOG_NOT_DURABLE,          16#00000010).
-define(DB_LOG_WRNOSYNC,             16#00000020).
-define(DB_LOG_ZERO,                 16#00000010).
-define(DB_MPOOL_CREATE,             16#00000001).
-define(DB_MPOOL_DIRTY,              16#00000002).
-define(DB_MPOOL_DISCARD,            16#00000001).
-define(DB_MPOOL_EDIT,               16#00000004).
-define(DB_MPOOL_FREE,               16#00000008).
-define(DB_MPOOL_LAST,               16#00000010).
-define(DB_MPOOL_NEW,                16#00000020).
-define(DB_MPOOL_NOFILE,             16#00000001).
-define(DB_MPOOL_NOLOCK,             16#00000002).
-define(DB_MPOOL_UNLINK,             16#00000002).
-define(DB_MULTIPLE,                 16#00002000).
-define(DB_MULTIPLE_KEY,             16#00000100).
-define(DB_MULTIVERSION,             16#00000008).
-define(DB_MUTEX_ALLOCATED,          16#00000001).
-define(DB_MUTEX_LOCKED,             16#00000002).
-define(DB_MUTEX_LOGICAL_LOCK,       16#00000004).
-define(DB_MUTEX_PROCESS_ONLY,       16#00000008).
-define(DB_MUTEX_SELF_BLOCK,         16#00000010).
-define(DB_NOLOCKING,                16#00000200).
-define(DB_NOMMAP,                   16#00000010).
-define(DB_NOORDERCHK,               16#00000002).
-define(DB_NOPANIC,                  16#00000400).
-define(DB_NO_AUTO_COMMIT,           16#00002000).
-define(DB_ODDFILESIZE,              16#00000040).
-define(DB_ORDERCHKONLY,             16#00000004).
-define(DB_OVERWRITE,                16#00001000).
-define(DB_PANIC_ENVIRONMENT,        16#00002000).
-define(DB_PRINTABLE,                16#00000008).
-define(DB_PRIVATE,                  16#00001000).
-define(DB_PR_PAGE,                  16#00000010).
-define(DB_PR_RECOVERYTEST,          16#00000020).
-define(DB_RDONLY,                   16#00000080).
-define(DB_RDWRMASTER,               16#00004000).
-define(DB_READ_COMMITTED,           16#00000400).
-define(DB_READ_UNCOMMITTED,         16#00000200).
-define(DB_RECNUM,                   16#00000020).
-define(DB_RECOVER,                  16#00000010).
-define(DB_RECOVER_FATAL,            16#00002000).
-define(DB_REGION_INIT,              16#00004000).
-define(DB_REGISTER,                 16#00004000).
-define(DB_RENUMBER,                 16#00000040).
-define(DB_REPMGR_CONF_2SITE_STRICT, 16#00000001).
-define(DB_REPMGR_PEER,              16#00000001).
-define(DB_REP_ANYWHERE,             16#00000001).
-define(DB_REP_CLIENT,               16#00000001).
-define(DB_REP_CONF_BULK,            16#00000002).
-define(DB_REP_CONF_DELAYCLIENT,     16#00000004).
-define(DB_REP_CONF_LEASE,           16#00000008).
-define(DB_REP_CONF_NOAUTOINIT,      16#00000010).
-define(DB_REP_CONF_NOWAIT,          16#00000020).
-define(DB_REP_ELECTION,             16#00000004).
-define(DB_REP_MASTER,               16#00000002).
-define(DB_REP_NOBUFFER,             16#00000002).
-define(DB_REP_PERMANENT,            16#00000004).
-define(DB_REP_REREQUEST,            16#00000008).
-define(DB_REVSPLITOFF,              16#00000080).
-define(DB_RMW,                      16#00000800).
-define(DB_RPCCLIENT,                16#00000001).
-define(DB_SALVAGE,                  16#00000040).
-define(DB_SA_SKIPFIRSTKEY,          16#00010000).
-define(DB_SEQ_DEC,                  16#00000001).
-define(DB_SEQ_INC,                  16#00000002).
-define(DB_SEQ_RANGE_SET,            16#00000004).
-define(DB_SEQ_WRAP,                 16#00000008).
-define(DB_SEQ_WRAPPED,              16#00000010).
-define(DB_SET_LOCK_TIMEOUT,         16#00000002).
-define(DB_SET_TXN_NOW,              16#00000004).
-define(DB_SET_TXN_TIMEOUT,          16#00000001).
-define(DB_SNAPSHOT,                 16#00000100).
-define(DB_STAT_ALL,                 16#00000002).
-define(DB_STAT_CLEAR,               16#00000001).
-define(DB_STAT_LOCK_CONF,           16#00000004).
-define(DB_STAT_LOCK_LOCKERS,        16#00000008).
-define(DB_STAT_LOCK_OBJECTS,        16#00000010).
-define(DB_STAT_LOCK_PARAMS,         16#00000020).
-define(DB_STAT_MEMP_HASH,           16#00000004).
-define(DB_STAT_MEMP_NOERROR,        16#00000008).
-define(DB_STAT_SUBSYSTEM,           16#00000004).
-define(DB_ST_DUPOK,                 16#00000100).
-define(DB_ST_DUPSET,                16#00000200).
-define(DB_ST_DUPSORT,               16#00000400).
-define(DB_ST_IS_RECNO,              16#00000800).
-define(DB_ST_OVFL_LEAF,             16#00001000).
-define(DB_ST_RECNUM,                16#00002000).
-define(DB_ST_RELEN,                 16#00004000).
-define(DB_ST_TOPLEVEL,              16#00008000).
-define(DB_SYSTEM_MEM,               16#00008000).
-define(DB_THREAD,                   16#00000004).
-define(DB_TIME_NOTGRANTED,          16#00008000).
-define(DB_TRUNCATE,                 16#00008000).
-define(DB_TXN_NOSYNC,               16#00000001).
-define(DB_TXN_NOT_DURABLE,          16#00000200).
-define(DB_TXN_NOWAIT,               16#00000002).
-define(DB_TXN_SNAPSHOT,             16#00000800).
-define(DB_TXN_SYNC,                 16#00000004).
-define(DB_TXN_WAIT,                 16#00000008).
-define(DB_TXN_WRITE_NOSYNC,         16#00000020).
-define(DB_UNREF,                    16#00000080).
-define(DB_UPGRADE,                  16#00000001).
-define(DB_USE_ENVIRON,              16#00000002).
-define(DB_USE_ENVIRON_ROOT,         16#00000008).
-define(DB_VERB_DEADLOCK,            16#00000001).
-define(DB_VERB_FILEOPS,             16#00000002).
-define(DB_VERB_FILEOPS_ALL,         16#00000004).
-define(DB_VERB_RECOVERY,            16#00000008).
-define(DB_VERB_REGISTER,            16#00000010).
-define(DB_VERB_REPLICATION,         16#00000020).
-define(DB_VERB_REPMGR_CONNFAIL,     16#00000040).
-define(DB_VERB_REPMGR_MISC,         16#00000080).
-define(DB_VERB_REP_ELECT,           16#00000100).
-define(DB_VERB_REP_LEASE,           16#00000200).
-define(DB_VERB_REP_MISC,            16#00000400).
-define(DB_VERB_REP_MSGS,            16#00000800).
-define(DB_VERB_REP_SYNC,            16#00001000).
-define(DB_VERB_WAITSFOR,            16#00002000).
-define(DB_VERIFY,                   16#00000002).
-define(DB_WRITEOPEN,                16#00010000).
-define(DB_XA_CREATE,                16#00000800).
-define(DB_YIELDCPU,                 16#00010000).

%% DB access method and cursor operation values.  Each value is an operation
%% code to which additional bit flags are added.
-define(DB_AFTER,            1).
-define(DB_APPEND,           2).
-define(DB_BEFORE,           3).
-define(DB_CONSUME,          4).
-define(DB_CONSUME_WAIT,     5).
-define(DB_CURRENT,          6).
-define(DB_FIRST,            7).
-define(DB_GET_BOTH,         8).
-define(DB_GET_BOTHC,        9).
-define(DB_GET_BOTH_RANGE,   10).
-define(DB_GET_RECNO,        11).
-define(DB_JOIN_ITEM,        12).
-define(DB_KEYFIRST,         13).
-define(DB_KEYLAST,          14).
-define(DB_LAST,             15).
-define(DB_NEXT,             16).
-define(DB_NEXT_DUP,         17).
-define(DB_NEXT_NODUP,       18).
-define(DB_NODUPDATA,        19).
-define(DB_NOOVERWRITE,      20).
-define(DB_NOSYNC,           21).
-define(DB_POSITION,         22).
-define(DB_PREV,             23).
-define(DB_PREV_DUP,         24).
-define(DB_PREV_NODUP,       25).
-define(DB_SET,              26).
-define(DB_SET_RANGE,        27).
-define(DB_SET_RECNO,        28).
-define(DB_UPDATE_SECONDARY, 29).
-define(DB_WRITECURSOR,      30).
-define(DB_WRITELOCK,        31).

-define(STATUS_OK,    0).
-define(STATUS_ERROR, 1).

-define(ERROR_NONE,          0).
-define(ERROR_MAX_DBS,       -29000).           % System can not open any more databases
-define(ERROR_ASYNC_PENDING, -29001).           % Async operation already pending on this port
-define(ERROR_INVALID_DBREF, -29002).           % DbRef not currently opened by this port
-define(ERROR_TXN_OPEN,      -29003).           % Transaction already active on this port
-define(ERROR_NO_TXN,        -29004).           % No transaction open on this port

-define(ERROR_DB_LOCK_NOTGRANTED, -30993).      % Lock was busy and not granted
-define(ERROR_DB_LOCK_DEADLOCK,   -30994).      % Deadlock occurred

new() ->
    case erl_ddll:load_driver(code:priv_dir(bdberl), bdberl_drv) of
        ok -> ok;
        {error, permanent} -> ok               % Means that the driver is already active
    end,
    Port = open_port({spawn, bdberl_drv}, [binary]),
    {ok, Port}.

open_database(Port, Name, Type) ->
    open_database(Port, Name, Type, [create, auto_commit, threaded]).

open_database(Port, Name, Type, Opts) ->
    %% Map database type into an integer code
    case Type of
        btree -> TypeCode = ?DB_TYPE_BTREE;
        hash  -> TypeCode = ?DB_TYPE_HASH
    end,
    Flags = process_flags(Opts),
    Cmd = <<Flags:32/unsigned-native-integer, TypeCode:8/native-integer, (list_to_binary(Name))/bytes, 0:8/native-integer>>,
    case erlang:port_control(Port, ?CMD_OPEN_DB, Cmd) of
        <<?STATUS_OK:8, DbRef:32/native>> ->
            {ok, DbRef};
        <<?STATUS_ERROR:8, Errno:32/native>> ->
            {error, Errno}
    end.

close_database(Port, DbRef) ->
    close_database(Port, DbRef, []).

close_database(Port, DbRef, Opts) ->
    Flags = process_flags(Opts),
    Cmd = <<DbRef:32/native-integer, Flags:32/unsigned-native-integer>>,
    case erlang:port_control(Port, ?CMD_CLOSE_DB, Cmd) of
        <<0:32/native-integer>> ->
            {error, invalid_dbref};
        <<1:32/native-integer>> ->
            ok
    end.

txn_begin(Port) ->
<<<<<<< HEAD
    <<Result:32/native>> = erlang:port_control(Port, ?CMD_TXN_BEGIN, <<>>),
    case decode_rc(Result) of
        ok -> ok;
        Error -> {error, {txn_begin, Error}}
=======
    txn_begin(Port, []).

txn_begin(Port, Opts) ->
    Flags = process_flags(Opts),
    Cmd = <<Flags:32/unsigned-native>>,
    <<Result:32/native>> = erlang:port_control(Port, ?CMD_TXN_BEGIN, Cmd),
    case Result of
        ?ERROR_NONE -> ok;
        ?ERROR_ASYNC_PENDING -> {error, async_pending};
        ?ERROR_TXN_OPEN -> {error, txn_open}
>>>>>>> 71f64d96
    end.
            

txn_commit(Port) ->
<<<<<<< HEAD
    <<Result:32/native>> = erlang:port_control(Port, ?CMD_TXN_COMMIT, <<>>),
    case decode_rc(Result) of
        ok ->
=======
    txn_commit(Port, []).

txn_commit(Port, Opts) ->
    Flags = process_flags(Opts),
    Cmd = <<Flags:32/unsigned-native>>,
    <<Result:32/native>> = erlang:port_control(Port, ?CMD_TXN_COMMIT, Cmd),
    case Result of
        ?ERROR_NONE -> 
>>>>>>> 71f64d96
            receive
                ok -> ok;
                {error, Reason} -> {error, {txn_commit, decode_rc(Reason)}}
            end;
        Error ->
            {error, {txn_commit, Error}}
    end.

txn_abort(Port) ->
    <<Result:32/native>> = erlang:port_control(Port, ?CMD_TXN_ABORT, <<>>),
    case decode_rc(Result) of
        ok ->
            receive
                ok -> ok;
                {error, Reason} -> {error, {txn_abort, decode_rc(Reason)}}
            end;
        Error ->
            {error, {txn_abort, Error}}
    end.
            
put(Port, DbRef, Key, Value) ->
    put(Port, DbRef, Key, Value, []).

put(Port, DbRef, Key, Value, Opts) ->
    {KeyLen, KeyBin} = to_binary(Key),
    {ValLen, ValBin} = to_binary(Value),
    Flags = process_flags(Opts),
    Cmd = <<DbRef:32/native, Flags:32/unsigned-native, KeyLen:32/native, KeyBin/bytes, ValLen:32/native, ValBin/bytes>>,
    <<Result:32/native>> = erlang:port_control(Port, ?CMD_PUT, Cmd),
    case decode_rc(Result) of
        ok ->
            receive
                ok -> ok;
                {error, Reason} -> {error, {put, decode_rc(Reason)}}
            end;
        Error ->
            {error, {put, decode_rc(Error)}}
    end.

get(Port, DbRef, Key) ->
    get(Port, DbRef, Key, []).

get(Port, DbRef, Key, Opts) ->
    {KeyLen, KeyBin} = to_binary(Key),
    Flags = process_flags(Opts),
    Cmd = <<DbRef:32/native, Flags:32/unsigned-native, KeyLen:32/native, KeyBin/bytes>>,
    <<Result:32/native>> = erlang:port_control(Port, ?CMD_GET, Cmd),
    case decode_rc(Result) of
        ok ->
            receive
                {ok, Bin} -> {ok, binary_to_term(Bin)};
                not_found -> not_found;
                {error, Reason} -> {error, {get, decode_rc(Reason)}}
            end;
        Error ->
            {error, {get, decode_rc(Error)}}
    end.
<<<<<<< HEAD
    
            
%% ====================================================================
%% Internal functions
%% ====================================================================

%% 
%% Decode a integer return value into an atom representation
%%
decode_rc(?ERROR_NONE)               -> ok;
decode_rc(?ERROR_ASYNC_PENDING)      -> async_pending;
decode_rc(?ERROR_INVALID_DBREF)      -> invalid_dbref;
decode_rc(?ERROR_NO_TXN)             -> no_txn;
decode_rc(?ERROR_DB_LOCK_NOTGRANTED) -> lock_not_granted;
decode_rc(?ERROR_DB_LOCK_DEADLOCK)   -> deadlock;
decode_rc(Rc)                        -> {unknown, Rc}.
    
=======
>>>>>>> 71f64d96

%%
%% Convert a term into a binary, returning a tuple with the binary and the length of the binary
%%
to_binary(Term) ->
    Bin = term_to_binary(Term),
    {size(Bin), Bin}.

<<<<<<< HEAD
=======
process_flags([]) ->
    0;
process_flags([Flag|Flags]) ->
    flag_value(Flag) bor process_flags(Flags).

flag_value(Flag) ->
    case Flag of
        append           -> ?DB_APPEND;
        auto_commit      -> ?DB_AUTO_COMMIT;
        consume          -> ?DB_CONSUME;
        consume_wait     -> ?DB_CONSUME_WAIT;
        create           -> ?DB_CREATE;
        exclusive        -> ?DB_EXCL;
        get_both         -> ?DB_GET_BOTH;
        ignore_lease     -> ?DB_IGNORE_LEASE;
        multiple         -> ?DB_MULTIPLE;
        multiversion     -> ?DB_MULTIVERSION;
        no_duplicate     -> ?DB_NODUPDATA;
        no_mmap          -> ?DB_NOMMAP;
        no_overwrite     -> ?DB_NOOVERWRITE;
        no_sync          -> ?DB_NOSYNC;
        read_committed   -> ?DB_READ_COMMITTED;
        read_uncommitted -> ?DB_READ_UNCOMMITTED;
        readonly         -> ?DB_RDONLY;
        rmw              -> ?DB_RMW;
        set_recno        -> ?DB_SET_RECNO;
        threaded         -> ?DB_THREAD;
        truncate         -> ?DB_TRUNCATE;
        txn_no_sync      -> ?DB_TXN_NOSYNC;
        txn_no_wait      -> ?DB_TXN_NOWAIT;
        txn_snapshot     -> ?DB_TXN_SNAPSHOT;
        txn_sync         -> ?DB_TXN_SYNC;
        txn_wait         -> ?DB_TXN_WAIT;
        txn_write_nosync -> ?DB_TXN_WRITE_NOSYNC
    end.
>>>>>>> 71f64d96
<|MERGE_RESOLUTION|>--- conflicted
+++ resolved
@@ -9,7 +9,8 @@
 -export([new/0,
          open_database/3, open_database/4,
          close_database/2,
-         txn_begin/1, txn_commit/1, txn_abort/1,
+         txn_begin/1, txn_begin/2, 
+         txn_commit/1, txn_commit/2, txn_abort/1,
          put/4, put/5,
          get/3]).
 
@@ -290,41 +291,26 @@
     end.
 
 txn_begin(Port) ->
-<<<<<<< HEAD
-    <<Result:32/native>> = erlang:port_control(Port, ?CMD_TXN_BEGIN, <<>>),
+    txn_begin(Port, []).
+
+txn_begin(Port, Opts) ->
+    Flags = process_flags(Opts),
+    Cmd = <<Flags:32/unsigned-native>>,
+    <<Result:32/native>> = erlang:port_control(Port, ?CMD_TXN_BEGIN, Cmd),
     case decode_rc(Result) of
         ok -> ok;
         Error -> {error, {txn_begin, Error}}
-=======
-    txn_begin(Port, []).
-
-txn_begin(Port, Opts) ->
+    end.
+            
+txn_commit(Port) ->
+    txn_commit(Port, []).
+
+txn_commit(Port, Opts) ->
     Flags = process_flags(Opts),
     Cmd = <<Flags:32/unsigned-native>>,
-    <<Result:32/native>> = erlang:port_control(Port, ?CMD_TXN_BEGIN, Cmd),
-    case Result of
-        ?ERROR_NONE -> ok;
-        ?ERROR_ASYNC_PENDING -> {error, async_pending};
-        ?ERROR_TXN_OPEN -> {error, txn_open}
->>>>>>> 71f64d96
-    end.
-            
-
-txn_commit(Port) ->
-<<<<<<< HEAD
-    <<Result:32/native>> = erlang:port_control(Port, ?CMD_TXN_COMMIT, <<>>),
+    <<Result:32/native>> = erlang:port_control(Port, ?CMD_TXN_COMMIT, Cmd),
     case decode_rc(Result) of
         ok ->
-=======
-    txn_commit(Port, []).
-
-txn_commit(Port, Opts) ->
-    Flags = process_flags(Opts),
-    Cmd = <<Flags:32/unsigned-native>>,
-    <<Result:32/native>> = erlang:port_control(Port, ?CMD_TXN_COMMIT, Cmd),
-    case Result of
-        ?ERROR_NONE -> 
->>>>>>> 71f64d96
             receive
                 ok -> ok;
                 {error, Reason} -> {error, {txn_commit, decode_rc(Reason)}}
@@ -382,7 +368,6 @@
         Error ->
             {error, {get, decode_rc(Error)}}
     end.
-<<<<<<< HEAD
     
             
 %% ====================================================================
@@ -400,9 +385,6 @@
 decode_rc(?ERROR_DB_LOCK_DEADLOCK)   -> deadlock;
 decode_rc(Rc)                        -> {unknown, Rc}.
     
-=======
->>>>>>> 71f64d96
-
 %%
 %% Convert a term into a binary, returning a tuple with the binary and the length of the binary
 %%
@@ -410,8 +392,7 @@
     Bin = term_to_binary(Term),
     {size(Bin), Bin}.
 
-<<<<<<< HEAD
-=======
+
 process_flags([]) ->
     0;
 process_flags([Flag|Flags]) ->
@@ -447,4 +428,3 @@
         txn_wait         -> ?DB_TXN_WAIT;
         txn_write_nosync -> ?DB_TXN_WRITE_NOSYNC
     end.
->>>>>>> 71f64d96
